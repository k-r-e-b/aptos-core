// Copyright (c) Aptos
// SPDX-License-Identifier: Apache-2.0

use crate::{account_address::AccountAddress, on_chain_config::ValidatorSet};
use aptos_crypto::{bls12381, hash::CryptoHash, Signature, VerifyingKey};
use serde::{Deserialize, Deserializer, Serialize};
use std::{
    collections::{BTreeMap, HashMap},
    fmt,
};
use thiserror::Error;

use crate::multi_signature::{MultiSignature, PartialSignatures};
#[cfg(any(test, feature = "fuzzing"))]
use crate::validator_signer::ValidatorSigner;
use anyhow::{ensure, Result};
use aptos_crypto::bls12381::PublicKey;
#[cfg(any(test, feature = "fuzzing"))]
use proptest_derive::Arbitrary;

/// Errors possible during signature verification.
#[derive(Debug, Error, PartialEq)]
pub enum VerifyError {
    #[error("Author is unknown")]
    /// The author for this signature is unknown by this validator.
    UnknownAuthor,
    #[error(
        "The voting power ({}) is less than expected voting power ({})",
        voting_power,
        expected_voting_power
    )]
    TooLittleVotingPower {
        voting_power: u128,
        expected_voting_power: u128,
    },
    #[error(
        "The number of voters ({}) is greater than total number of authors ({})",
        num_of_voters,
        num_of_authors
    )]
    TooManyVoters {
        num_of_voters: usize,
        num_of_authors: usize,
    },
    #[error("Signature is empty")]
    /// The signature is empty
    EmptySignature,
    #[error("Signature is invalid")]
    /// The signature is invalid
    InvalidSignature,
    #[error("Inconsistent Block Info")]
    InconsistentBlockInfo,
    #[error("Failed to aggregate public keys")]
    FailedToAggregatePubKey,
    #[error("Failed to aggregate signatures")]
    FailedToAggregateSignature,
    #[error("Failed to verify multi-signature")]
    FailedToVerifyMultiSignature,
}

/// Helper struct to manage validator information for validation
#[derive(Clone, Debug, Deserialize, Eq, PartialEq, Serialize)]
#[cfg_attr(any(test, feature = "fuzzing"), derive(Arbitrary))]
pub struct ValidatorConsensusInfo {
    address: AccountAddress,
    public_key: PublicKey,
    voting_power: u64,
}

impl ValidatorConsensusInfo {
    pub fn new(address: AccountAddress, public_key: PublicKey, voting_power: u64) -> Self {
        ValidatorConsensusInfo {
            address,
            public_key,
            voting_power,
        }
    }

    pub fn public_key(&self) -> &PublicKey {
        &self.public_key
    }
}

/// Supports validation of signatures for known authors with individual voting powers. This struct
/// can be used for all signature verification operations including block and network signature
/// verification, respectively.
#[derive(Clone, Debug, Eq, PartialEq, Serialize)]
pub struct ValidatorVerifier {
    /// A vector of each validator's on-chain account address to its pubkeys and voting power.
    validator_infos: Vec<ValidatorConsensusInfo>,
    /// The minimum voting power required to achieve a quorum
    #[serde(skip)]
    quorum_voting_power: u128,
    /// Total voting power of all validators (cached from address_to_validator_info)
    #[serde(skip)]
    total_voting_power: u128,
    /// In-memory index of account address to its index in the vector, does not go through serde.
    #[serde(skip)]
    address_to_validator_index: HashMap<AccountAddress, usize>,
}

/// Reconstruct fields from the raw data upon deserialization.
impl<'de> Deserialize<'de> for ValidatorVerifier {
    fn deserialize<D>(deserializer: D) -> Result<Self, D::Error>
    where
        D: Deserializer<'de>,
    {
        #[derive(Deserialize)]
        #[serde(rename = "ValidatorVerifier")]
        struct RawValidatorVerifier {
            validator_infos: Vec<ValidatorConsensusInfo>,
        }

        let RawValidatorVerifier { validator_infos } =
            RawValidatorVerifier::deserialize(deserializer)?;

        Ok(ValidatorVerifier::new(validator_infos))
    }
}

impl ValidatorVerifier {
    /// Private constructor to calculate the in-memory index
    fn build_index(
        validator_infos: Vec<ValidatorConsensusInfo>,
        quorum_voting_power: u128,
        total_voting_power: u128,
    ) -> Self {
        let address_to_validator_index = validator_infos
            .iter()
            .enumerate()
            .map(|(index, info)| (info.address, index))
            .collect();
        Self {
            validator_infos,
            quorum_voting_power,
            total_voting_power,
            address_to_validator_index,
        }
    }

    /// Initialize with a map of account address to validator info and set quorum size to
    /// default (`2f + 1`) or zero if `address_to_validator_info` is empty.
    pub fn new(validator_infos: Vec<ValidatorConsensusInfo>) -> Self {
        let total_voting_power = sum_voting_power(&validator_infos);
        let quorum_voting_power = if validator_infos.is_empty() {
            0
        } else {
            total_voting_power * 2 / 3 + 1
        };
        Self::build_index(validator_infos, quorum_voting_power, total_voting_power)
    }

    /// Initializes a validator verifier with a specified quorum voting power.
    pub fn new_with_quorum_voting_power(
        validator_infos: Vec<ValidatorConsensusInfo>,
        quorum_voting_power: u128,
    ) -> Result<Self> {
        let total_voting_power = sum_voting_power(&validator_infos);
        ensure!(
            quorum_voting_power <= total_voting_power,
            "Quorum voting power is greater than the sum of all voting power of authors: {}, \
             quorum_size: {}.",
            quorum_voting_power,
            total_voting_power
        );
        Ok(Self::build_index(
            validator_infos,
            quorum_voting_power,
            total_voting_power,
        ))
    }

    /// Helper method to initialize with a single author and public key with quorum voting power 1.
    pub fn new_single(author: AccountAddress, public_key: PublicKey) -> Self {
        let validator_infos = vec![ValidatorConsensusInfo::new(author, public_key, 1)];
        Self::new(validator_infos)
    }

    /// Verify the correctness of a signature of a message by a known author.
    pub fn verify<T: Serialize + CryptoHash>(
        &self,
        author: AccountAddress,
        message: &T,
        signature: &bls12381::Signature,
    ) -> std::result::Result<(), VerifyError> {
        match self.get_public_key(&author) {
            Some(public_key) => public_key
                .verify_struct_signature(message, signature)
                .map_err(|_| VerifyError::InvalidSignature),
            None => Err(VerifyError::UnknownAuthor),
        }
    }

    // Generates a multi signature from partial signatures without actually verifying it.
    pub fn aggregate_multi_signature(
        &self,
        partial_signatures: &PartialSignatures,
    ) -> Result<(MultiSignature, PublicKey), VerifyError> {
        let mut pub_keys = vec![];
        let mut sigs = vec![];
        let mut masks = vec![false; self.validator_infos.len()];
        for (addr, sig) in partial_signatures.signatures() {
            let index = *self
                .address_to_validator_index
                .get(addr)
                .ok_or(VerifyError::UnknownAuthor)?;
            masks[index] = true;
            pub_keys.push(self.validator_infos[index].public_key());
            sigs.push(sig.clone());
        }
        // Perform an optimistic aggregation of the signatures without verification.
        let aggregated_sig = bls12381::Signature::aggregate(sigs)
            .map_err(|_| VerifyError::FailedToAggregateSignature)?;

        let aggregated_key =
            PublicKey::aggregate(pub_keys).map_err(|_| VerifyError::FailedToAggregatePubKey)?;
        Ok((
            MultiSignature::new(masks, Some(aggregated_sig)),
            aggregated_key,
        ))
    }

    pub fn aggregate_and_verify_multi_signature<T: CryptoHash + Serialize>(
        &self,
        partial_signatures: &PartialSignatures,
        message: &T,
    ) -> Result<MultiSignature, VerifyError> {
        let (aggregated_sig, aggregated_key) =
            self.aggregate_multi_signature(partial_signatures)?;
        // Verify the multi-signature
        aggregated_sig
            .multi_sig()
            .as_ref()
            .expect("Failed to get multi signature")
            .verify(message, &aggregated_key)
            .map_err(|_| VerifyError::FailedToVerifyMultiSignature)?;
        Ok(aggregated_sig)
    }

    pub fn validator_addresses(&self) -> Vec<AccountAddress> {
        self.get_ordered_account_addresses_iter().collect_vec()
    }

    /// This function will successfully return when at least quorum_size signatures of known authors
    /// are successfully verified. It creates an aggregated public key using the voter bitmask passed
    /// in the multi-signature and verifies the message passed in the multi-signature using the aggregated
    /// public key.
    ///
    pub fn verify_multi_signatures<T: CryptoHash + Serialize>(
        &self,
        message: &T,
        multi_signature: &MultiSignature,
    ) -> std::result::Result<(), VerifyError> {
        // Verify the number of signature is not greater than expected.
<<<<<<< HEAD
        self.check_num_of_signatures(multi_signature)?;
        let authors = multi_signature.get_voter_addresses(&self.validator_addresses());
=======
        self.check_num_of_voters(multi_signature)?;
        let mut pub_keys = vec![];
        let mut authors = vec![];
        for (index, exist) in multi_signature.get_voters_bitmap().iter().enumerate() {
            if *exist {
                authors.push(self.validator_infos[index].address);
                pub_keys.push(self.validator_infos[index].public_key());
            }
        }
>>>>>>> 8514afb0
        // Verify the quorum voting power of the authors
        self.check_voting_power(authors.iter())?;
        #[cfg(any(test, feature = "fuzzing"))]
        {
            if self.quorum_voting_power == 0 {
                // This should happen only in case of tests.
                // TODO(skedia): Clean up the test behaviors to not rely on empty signature
                // verification
                return Ok(());
            }
        }
        // Verify empty multi signature
        let multi_sig = multi_signature
            .multi_sig()
            .as_ref()
            .ok_or(VerifyError::EmptySignature)?;
        // Verify the optimistically aggregated signature.
        let aggregated_key =
            PublicKey::aggregate(pub_keys).map_err(|_| VerifyError::FailedToAggregatePubKey)?;

        multi_sig
            .verify(message, &aggregated_key)
            .map_err(|_| VerifyError::InvalidSignature)?;
        Ok(())
    }

    /// Ensure there are not more than the maximum expected voters (all possible signatures).
    fn check_num_of_voters(
        &self,
        multi_signature: &MultiSignature,
    ) -> std::result::Result<(), VerifyError> {
        let num_of_voters = multi_signature.get_num_voters();
        if num_of_voters > self.len() {
            return Err(VerifyError::TooManyVoters {
                num_of_voters,
                num_of_authors: self.len(),
            });
        }
        Ok(())
    }

    /// Ensure there is at least quorum_voting_power in the provided signatures and there
    /// are only known authors. According to the threshold verification policy,
    /// invalid public keys are not allowed.
    pub fn check_voting_power<'a>(
        &self,
        authors: impl Iterator<Item = &'a AccountAddress>,
    ) -> std::result::Result<(), VerifyError> {
        // Add voting power for valid accounts, exiting early for unknown authors
        let mut aggregated_voting_power = 0;
        for account_address in authors {
            match self.get_voting_power(account_address) {
                Some(voting_power) => aggregated_voting_power += voting_power as u128,
                None => return Err(VerifyError::UnknownAuthor),
            }
        }

        if aggregated_voting_power < self.quorum_voting_power {
            return Err(VerifyError::TooLittleVotingPower {
                voting_power: aggregated_voting_power,
                expected_voting_power: self.quorum_voting_power,
            });
        }
        Ok(())
    }

    /// Returns the public key for this address.
    pub fn get_public_key(&self, author: &AccountAddress) -> Option<PublicKey> {
        self.address_to_validator_index
            .get(author)
            .map(|index| self.validator_infos[*index].public_key().clone())
    }

    /// Returns the voting power for this address.
    pub fn get_voting_power(&self, author: &AccountAddress) -> Option<u64> {
        self.address_to_validator_index
            .get(author)
            .map(|index| self.validator_infos[*index].voting_power)
    }

    /// Returns an ordered list of account addresses as an `Iterator`.
    pub fn get_ordered_account_addresses_iter(&self) -> impl Iterator<Item = AccountAddress> + '_ {
        self.validator_infos.iter().map(|info| info.address)
    }

    /// Returns the number of authors to be validated.
    pub fn len(&self) -> usize {
        self.validator_infos.len()
    }

    /// Is there at least one author?
    pub fn is_empty(&self) -> bool {
        self.len() == 0
    }

    /// Returns quorum voting power.
    pub fn quorum_voting_power(&self) -> u128 {
        self.quorum_voting_power
    }

    /// Returns total voting power.
    pub fn total_voting_power(&self) -> u128 {
        self.total_voting_power
    }
}

/// Returns sum of voting power from Map of validator account addresses, validator consensus info
fn sum_voting_power(address_to_validator_info: &[ValidatorConsensusInfo]) -> u128 {
    address_to_validator_info.iter().fold(0, |sum, x| {
        sum.checked_add(x.voting_power as u128)
            .expect("sum of all voting power is greater than u64::max")
    })
}

impl fmt::Display for ValidatorVerifier {
    fn fmt(&self, f: &mut fmt::Formatter) -> std::fmt::Result {
        write!(f, "ValidatorSet: [")?;
        for info in &self.validator_infos {
            write!(
                f,
                "{}: {}, ",
                info.address.short_str_lossless(),
                info.voting_power
            )?;
        }
        write!(f, "]")
    }
}

/// This does the conversion between move data to the rust data
impl From<&ValidatorSet> for ValidatorVerifier {
    fn from(validator_set: &ValidatorSet) -> Self {
        let sorted_validator_infos: BTreeMap<u64, ValidatorConsensusInfo> = validator_set
            .payload()
            .map(|info| {
                (
                    info.config().validator_index,
                    ValidatorConsensusInfo::new(
                        info.account_address,
                        info.consensus_public_key().clone(),
                        info.consensus_voting_power(),
                    ),
                )
            })
            .collect();
        let validator_infos: Vec<_> = sorted_validator_infos.values().cloned().collect();
        for info in validator_set.payload() {
            assert_eq!(
                validator_infos[info.config().validator_index as usize].address,
                info.account_address
            );
        }
        ValidatorVerifier::new(validator_infos)
    }
}

#[cfg(any(test, feature = "fuzzing"))]
impl From<&ValidatorVerifier> for ValidatorSet {
    fn from(verifier: &ValidatorVerifier) -> Self {
        ValidatorSet::new(
            verifier
                .get_ordered_account_addresses_iter()
                .enumerate()
                .map(|(index, addr)| {
                    crate::validator_info::ValidatorInfo::new_with_test_network_keys(
                        addr,
                        verifier.get_public_key(&addr).unwrap(),
                        verifier.get_voting_power(&addr).unwrap(),
                        index as u64,
                    )
                })
                .collect(),
        )
    }
}

/// Helper function to generate LedgerInfoWithSignature from a set of validator signers used for testing
#[cfg(any(test, feature = "fuzzing"))]
pub fn generate_validator_verifier(validators: &[ValidatorSigner]) -> ValidatorVerifier {
    let validator_consensus_info = validators
        .iter()
        .map(|signer| ValidatorConsensusInfo::new(signer.author(), signer.public_key(), 1))
        .collect();

    ValidatorVerifier::new_with_quorum_voting_power(
        validator_consensus_info,
        validators.len() as u128 / 2,
    )
    .expect("Incorrect quorum size.")
}

/// Helper function to get random validator signers and a corresponding validator verifier for
/// testing.  If custom_voting_power_quorum is not None, set a custom voting power quorum amount.
/// With pseudo_random_account_address enabled, logs show 0 -> [0000], 1 -> [1000]
#[cfg(any(test, feature = "fuzzing"))]
pub fn random_validator_verifier(
    count: usize,
    custom_voting_power_quorum: Option<u128>,
    pseudo_random_account_address: bool,
) -> (Vec<ValidatorSigner>, ValidatorVerifier) {
    let mut signers = Vec::new();
    let mut validator_infos = vec![];
    for i in 0..count {
        let random_signer = if pseudo_random_account_address {
            ValidatorSigner::from_int(i as u8)
        } else {
            ValidatorSigner::random([i as u8; 32])
        };
        validator_infos.push(ValidatorConsensusInfo::new(
            random_signer.author(),
            random_signer.public_key(),
            1,
        ));
        signers.push(random_signer);
    }
    (
        signers,
        match custom_voting_power_quorum {
            Some(custom_voting_power_quorum) => ValidatorVerifier::new_with_quorum_voting_power(
                validator_infos,
                custom_voting_power_quorum,
            )
            .expect("Unable to create testing validator verifier"),
            None => ValidatorVerifier::new(validator_infos),
        },
    )
}

#[cfg(test)]
mod tests {
    use super::*;
    use crate::validator_signer::ValidatorSigner;
    use aptos_crypto::test_utils::{TestAptosCrypto, TEST_SEED};
    use std::collections::{BTreeMap, HashMap};

    #[test]
    fn test_check_voting_power() {
        let (validator_signers, validator_verifier) = random_validator_verifier(2, None, false);
        let mut author_to_signature_map = BTreeMap::new();

        assert_eq!(
            validator_verifier
                .check_voting_power(author_to_signature_map.keys())
                .unwrap_err(),
            VerifyError::TooLittleVotingPower {
                voting_power: 0,
                expected_voting_power: 2,
            }
        );

        let dummy_struct = TestAptosCrypto("Hello, World".to_string());
        for validator in validator_signers.iter() {
            author_to_signature_map.insert(validator.author(), validator.sign(&dummy_struct));
        }

        assert_eq!(
            validator_verifier.check_voting_power(author_to_signature_map.keys()),
            Ok(())
        );
    }

    #[test]
    fn test_validator() {
        let validator_signer = ValidatorSigner::random(TEST_SEED);
        let dummy_struct = TestAptosCrypto("Hello, World".to_string());
        let signature = validator_signer.sign(&dummy_struct);
        let validator =
            ValidatorVerifier::new_single(validator_signer.author(), validator_signer.public_key());
        assert_eq!(
            validator.verify(validator_signer.author(), &dummy_struct, &signature),
            Ok(())
        );
        let unknown_validator_signer = ValidatorSigner::random([1; 32]);
        let unknown_signature = unknown_validator_signer.sign(&dummy_struct);
        assert_eq!(
            validator.verify(
                unknown_validator_signer.author(),
                &dummy_struct,
                &unknown_signature
            ),
            Err(VerifyError::UnknownAuthor)
        );
        assert_eq!(
            validator.verify(validator_signer.author(), &dummy_struct, &unknown_signature),
            Err(VerifyError::InvalidSignature)
        );
    }

    #[test]
    fn test_invalid_multi_signatures() {
        let validator_signer = ValidatorSigner::random(TEST_SEED);
        let dummy_struct = TestAptosCrypto("Hello, World".to_string());
        let validator =
            ValidatorVerifier::new_single(validator_signer.author(), validator_signer.public_key());

        // Generate a multi-sig from invalid signer and ensure verify_mutli_signatures fails.
        let unknown_validator_signer = ValidatorSigner::random([1; 32]);
        let unknown_signature = unknown_validator_signer.sign(&dummy_struct);
        let unknown_validator = ValidatorVerifier::new_single(
            unknown_validator_signer.author(),
            unknown_validator_signer.public_key(),
        );
        let mut partial_sig = PartialSignatures::empty();
        partial_sig.add_signature(unknown_validator_signer.author(), unknown_signature);

        let (multi_sig, _) = unknown_validator
            .aggregate_multi_signature(&partial_sig)
            .unwrap();

        assert_eq!(
            validator.verify_multi_signatures(&dummy_struct, &multi_sig),
            Err(VerifyError::InvalidSignature)
        );
    }

    #[test]
    fn test_verify_empty_signature() {
        let validator_signer = ValidatorSigner::random(TEST_SEED);
        let dummy_struct = TestAptosCrypto("Hello, World".to_string());
        let validator =
            ValidatorVerifier::new_single(validator_signer.author(), validator_signer.public_key());

        assert_eq!(
            validator
                .verify_multi_signatures(&dummy_struct, &MultiSignature::new(vec![true], None)),
            Err(VerifyError::EmptySignature)
        );
    }

    #[test]
    fn test_insufficient_voting_power() {
        let validator_signer = ValidatorSigner::random(TEST_SEED);
        let dummy_struct = TestAptosCrypto("Hello, World".to_string());
        let validator =
            ValidatorVerifier::new_single(validator_signer.author(), validator_signer.public_key());

        assert_eq!(
            // This should fail with insufficient quorum voting power.
            validator.verify_multi_signatures(&dummy_struct, &MultiSignature::empty()),
            Err(VerifyError::TooLittleVotingPower {
                voting_power: 0,
                expected_voting_power: 1
            })
        );
    }

    #[test]
    fn test_equal_vote_quorum_validators() {
        const NUM_SIGNERS: u8 = 7;
        // Generate NUM_SIGNERS random signers.
        let validator_signers: Vec<ValidatorSigner> = (0..NUM_SIGNERS)
            .map(|i| ValidatorSigner::random([i; 32]))
            .collect();
        let dummy_struct = TestAptosCrypto("Hello, World".to_string());

        // Create a map from authors to public keys with equal voting power.
        let mut validator_infos = vec![];
        for validator in validator_signers.iter() {
            validator_infos.push(ValidatorConsensusInfo::new(
                validator.author(),
                validator.public_key(),
                1,
            ));
        }

        // Create a map from author to signatures.
        let mut partial_signature = PartialSignatures::new(HashMap::new());
        for validator in validator_signers.iter() {
            partial_signature.add_signature(validator.author(), validator.sign(&dummy_struct));
        }

        // Let's assume our verifier needs to satisfy at least 5 signatures from the original
        // NUM_SIGNERS.
        let validator_verifier =
            ValidatorVerifier::new_with_quorum_voting_power(validator_infos, 5)
                .expect("Incorrect quorum size.");

        let mut aggregated_signature = validator_verifier
            .aggregate_multi_signature(&partial_signature)
            .unwrap()
            .0;
        // Check against signatures == N; this will pass.
        assert_eq!(
            validator_verifier.verify_multi_signatures(&dummy_struct, &aggregated_signature),
            Ok(())
        );

        // Add an extra unknown signer, signatures > N; this will fail.
        let unknown_validator_signer = ValidatorSigner::random([NUM_SIGNERS + 1; 32]);
        let unknown_signature = unknown_validator_signer.sign(&dummy_struct);
        partial_signature
            .add_signature(unknown_validator_signer.author(), unknown_signature.clone());

        assert_eq!(
            validator_verifier.aggregate_multi_signature(&partial_signature),
            Err(VerifyError::UnknownAuthor)
        );

        // Add 5 valid signers only (quorum threshold is met); this will pass.
        partial_signature = PartialSignatures::new(HashMap::new());
        for validator in validator_signers.iter().take(5) {
            partial_signature.add_signature(validator.author(), validator.sign(&dummy_struct));
        }
        aggregated_signature = validator_verifier
            .aggregate_multi_signature(&partial_signature)
            .unwrap()
            .0;
        assert_eq!(
            validator_verifier.verify_multi_signatures(&dummy_struct, &aggregated_signature),
            Ok(())
        );

        // Add an unknown signer, but quorum is satisfied and signatures <= N; this will fail as we
        // don't tolerate invalid signatures.
        partial_signature
            .add_signature(unknown_validator_signer.author(), unknown_signature.clone());

        assert_eq!(
            validator_verifier.aggregate_multi_signature(&partial_signature),
            Err(VerifyError::UnknownAuthor)
        );

        // Add 4 valid signers only (quorum threshold is NOT met); this will fail.
        partial_signature = PartialSignatures::new(HashMap::new());
        for validator in validator_signers.iter().take(4) {
            partial_signature.add_signature(validator.author(), validator.sign(&dummy_struct));
        }
        aggregated_signature = validator_verifier
            .aggregate_multi_signature(&partial_signature)
            .unwrap()
            .0;
        assert_eq!(
            validator_verifier.verify_multi_signatures(&dummy_struct, &aggregated_signature),
            Err(VerifyError::TooLittleVotingPower {
                voting_power: 4,
                expected_voting_power: 5
            })
        );

        // Add an unknown signer, we have 5 signers, but one of them is invalid; this will fail.
        partial_signature.add_signature(unknown_validator_signer.author(), unknown_signature);
        assert_eq!(
            validator_verifier.aggregate_multi_signature(&partial_signature),
            Err(VerifyError::UnknownAuthor)
        );
    }

    #[test]
    fn test_unequal_vote_quorum_validators() {
        const NUM_SIGNERS: u8 = 4;
        // Generate NUM_SIGNERS random signers.
        let validator_signers: Vec<ValidatorSigner> = (0..NUM_SIGNERS)
            .map(|i| ValidatorSigner::random([i; 32]))
            .collect();
        let dummy_struct = TestAptosCrypto("Hello, World".to_string());

        // Create a map from authors to public keys with increasing weights (0, 1, 2, 3) and
        // a map of author to signature.
        let mut validator_infos = vec![];
        let mut partial_signature = PartialSignatures::new(HashMap::new());
        for (i, validator_signer) in validator_signers.iter().enumerate() {
            validator_infos.push(ValidatorConsensusInfo::new(
                validator_signer.author(),
                validator_signer.public_key(),
                i as u64,
            ));
            partial_signature.add_signature(
                validator_signer.author(),
                validator_signer.sign(&dummy_struct),
            );
        }

        // Let's assume our verifier needs to satisfy at least 5 quorum voting power
        let validator_verifier =
            ValidatorVerifier::new_with_quorum_voting_power(validator_infos, 5)
                .expect("Incorrect quorum size.");

        let mut aggregated_signature = validator_verifier
            .aggregate_multi_signature(&partial_signature)
            .unwrap()
            .0;

        // Check against all signatures (6 voting power); this will pass.
        assert_eq!(
            validator_verifier.verify_multi_signatures(&dummy_struct, &aggregated_signature),
            Ok(())
        );

        // Add an extra unknown signer, signatures > N; this will fail.
        let unknown_validator_signer = ValidatorSigner::random([NUM_SIGNERS + 1; 32]);
        let unknown_signature = unknown_validator_signer.sign(&dummy_struct);
        partial_signature
            .add_signature(unknown_validator_signer.author(), unknown_signature.clone());

        assert_eq!(
            validator_verifier.aggregate_multi_signature(&partial_signature),
            Err(VerifyError::UnknownAuthor)
        );

        // Add 5 voting power signers only (quorum threshold is met) with (2, 3) ; this will pass.
        let mut partial_signature = PartialSignatures::new(HashMap::new());
        for validator in validator_signers.iter().skip(2) {
            partial_signature.add_signature(validator.author(), validator.sign(&dummy_struct));
        }

        aggregated_signature = validator_verifier
            .aggregate_multi_signature(&partial_signature)
            .unwrap()
            .0;

        assert_eq!(
            validator_verifier.verify_multi_signatures(&dummy_struct, &aggregated_signature),
            Ok(())
        );

        // Add an unknown signer, but quorum is satisfied and signatures <= N; this will fail as we
        // don't tolerate invalid signatures.
        partial_signature
            .add_signature(unknown_validator_signer.author(), unknown_signature.clone());
        assert_eq!(
            validator_verifier.aggregate_multi_signature(&partial_signature),
            Err(VerifyError::UnknownAuthor)
        );

        // Add first 3 valid signers only (quorum threshold is NOT met); this will fail.
        let mut partial_signature = PartialSignatures::new(HashMap::new());
        for validator in validator_signers.iter().take(3) {
            partial_signature.add_signature(validator.author(), validator.sign(&dummy_struct));
        }
        aggregated_signature = validator_verifier
            .aggregate_multi_signature(&partial_signature)
            .unwrap()
            .0;
        assert_eq!(
            validator_verifier.verify_multi_signatures(&dummy_struct, &aggregated_signature),
            Err(VerifyError::TooLittleVotingPower {
                voting_power: 3,
                expected_voting_power: 5
            })
        );

        // Add an unknown signer, we have 5 signers, but one of them is invalid; this will fail.
        partial_signature.add_signature(unknown_validator_signer.author(), unknown_signature);
        assert_eq!(
            validator_verifier.aggregate_multi_signature(&partial_signature),
            Err(VerifyError::UnknownAuthor)
        );
    }
}<|MERGE_RESOLUTION|>--- conflicted
+++ resolved
@@ -252,10 +252,6 @@
         multi_signature: &MultiSignature,
     ) -> std::result::Result<(), VerifyError> {
         // Verify the number of signature is not greater than expected.
-<<<<<<< HEAD
-        self.check_num_of_signatures(multi_signature)?;
-        let authors = multi_signature.get_voter_addresses(&self.validator_addresses());
-=======
         self.check_num_of_voters(multi_signature)?;
         let mut pub_keys = vec![];
         let mut authors = vec![];
@@ -265,7 +261,6 @@
                 pub_keys.push(self.validator_infos[index].public_key());
             }
         }
->>>>>>> 8514afb0
         // Verify the quorum voting power of the authors
         self.check_voting_power(authors.iter())?;
         #[cfg(any(test, feature = "fuzzing"))]
